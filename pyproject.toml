[project]
name = "archipy"
description = "Architecture + Python – Perfect for structured design."
authors = [
    { name = "Hossein Nejati", email = "hosseinnejati14@gmail.com" },
    { name = "Mehdi Einali", email = "einali@gmail.com" },
]
readme = "README.md"
version = "0.1.0" # This vesrion set on publish flow!
requires-python = ">=3.13,<4"
dependencies = [
    "pydantic>=2.10.6",
    "pydantic-settings>=2.7.1",
    "requests>=2.32.3",
    "jdatetime (>=5.2.0,<6.0.0)",
]
license = { file = "LICENSE" }

[project.optional-dependencies]
redis = ["redis (>=5.1.1)"]
elastic-apm = ["elastic-apm (>=6.23.0)"]
fastapi = ["fastapi[all] (>=0.115.5)"]
jwt = ["pyjwt (>=2.10.1)"]
kavenegar = ["kavenegar (>=1.1.2)"]
prometheus = ["prometheus-client (>=0.21.0)"]
sentry = ["sentry-sdk (>=2.19.0)"]
dependency-injection = ["dependency-injector (>=4.45.0)"]
scheduler = ["apscheduler (>=3.11.0)"]
grpc = ["grpcio (>=1.68.1)", "grpcio-health-checking (>=1.68.1)", "protobuf (>=5.29.2)"]
postgres = ["psycopg[binary,pool] (>=3.2.3)", "sqlalchemy (>=2.0.37)"]
aiosqlite = ["aiosqlite (>=0.21.0)"]

[tool.poetry.group.dev.dependencies]
pytest = "^8.3.4"
pytest-asyncio = "^0.23.7"
private-package = "^1.1.0"
pre-commit = "^3.7.1"
pre-commit-hooks = "^4.6.0"
codespell = "^2.4.1"
ruff = "^0.7.4"
black = "^24.4.2"
add-trailing-comma = "^3.1.0"
validate-pyproject = "^0.18"
mypy = "^1.14.1"
behave = "^1.2.6"


<<<<<<< HEAD
=======
[tool.poetry.group.docs.dependencies]
sphinx = "^8.2.1"
sphinx-rtd-theme = "^3.0.2"
sphinx-autodoc-typehints = "^3.1.0"

>>>>>>> 2803b7ae
[tool.pytest.ini_options]
asyncio_mode = "auto"
testpaths = 'tests'
markers = []
filterwarnings = [
    'error',
    'ignore:This is a placeholder until pydantic-settings.*:UserWarning',
    'ignore::UserWarning',
    'ignore::DeprecationWarning'
]

[[tool.poetry.source]]
name = "arad"
url = "https://repo-arad.darkube.app"
priority = "supplemental"

[[tool.poetry.source]]
name = "PyPI"
priority = "primary"

[build-system]
requires = ["poetry-core"]
build-backend = "poetry.core.masonry.api"

[project.urls]
Homepage = "https://github.com/SyntaxArc/ArchiPy"
Documentation = "https://archipy.readthedocs.io/"
"Bug Tracker" = "https://github.com/SyntaxArc/ArchiPy/issues"
"Source Code" = "https://github.com/SyntaxArc/ArchiPy"
"Contributing" = "https://github.com/SyntaxArc/ArchiPy/blob/master/CONTRIBUTING.md"
"Code of Conduct" = "https://github.com/SyntaxArc/ArchiPy/blob/master/CODE_OF_CONDUCT.md"


[tool.black]
# Enable colored output
color = true

# Set the maximum line length
line-length = 120

# Target Python version
target-version = ["py313"]

# Skip string normalization (useful for projects with mixed quote styles)
skip-string-normalization = false

# Exclude specific files and directories
extend-exclude = '''
/(
    \.eggs
  | \.git
  | \.hg
  | \.mypy_cache
  | \.tox
  | \.venv
  | _build
  | buck-out
  | build
  | dist
  | migrations  # Exclude database migration files
  | node_modules  # Exclude Node.js dependencies
  | __pycache__  # Exclude Python cache directories
)/
'''

[tool.ruff]
# Enable automatic fixes for supported rules
fix = true

lint.select = [
    "ALL", # Enable all rules by default
    "D", # pydocstyle for docstring linting
    "ERA", # flake8-eradicate for detecting commented-out code
    "F841", # Unused variable
    "I001", # isort for import sorting
    "N", # flake8-naming for naming conventions
    "PTH", # flake8-use-pathlib for pathlib recommendations
    "Q", # flake8-quotes for quote consistency
    "RET", # flake8-return for return statement linting
    "S", # flake8-bandit for security linting
    "SIM", # flake8-simplify for simplifying code
    "TCH", # flake8-type-checking for type-checking imports
    "TRY", # flake8-try-except for better exception handling
    "UP", # pyupgrade rules for modern Python features
]

# Explicitly ignore specific rules
lint.ignore = [
    "C901", # Function is too complex (McCabe complexity)
    "RUF001", "RUF003", # String contains ambiguous characters
    "PLR2004", # Magic value used in comparison
    "Q000", # Allow single quotes (conflicts with Black's double-quote preference)
    "TCH002", # Type-checking import issues
    "PLR0913", # Too many arguments in function (e.g., FastAPI Swagger)
    "E501", # Line too long (handled by Black)
    "F811", # Redefinition of unused function
    "S101", # Ignore assert used (equivalent to bandit's B101)
    "S403", # Ignore pickle usage (equivalent to bandit's B403)
    "S301", # Ignore pickle usage (equivalent to bandit's B301)
    "D100", # Missing docstring in public module
    "D104", # Missing docstring in public package
]

# Define source directories
src = ["archipy", "tests", "features"]

exclude = [
    "features/*",
    "scripts/*",
]

# Set line length to match Black's configuration
line-length = 120

# Target Python version
target-version = "py313"

# Per-file ignores
[tool.ruff.lint.per-file-ignores]
# Ignore F811 (redefinition of function) in steps implementations
"features/steps/*" = ["F811"]
"scripts/*" = ["S603", "S607"]

# Configure McCabe complexity
[tool.ruff.lint.mccabe]
max-complexity = 10  # Maximum allowed McCabe complexity

# Configure Pylint rules
[tool.ruff.lint.pylint]
max-args = 5  # Maximum number of function arguments
max-branches = 16  # Maximum number of branches in a function
max-returns = 16  # Maximum number of return statements in a function
max-statements = 50  # Maximum number of statements in a function

# Configure isort (import sorting)
[tool.ruff.lint.isort]
combine-as-imports = true  # Combine `import` and `from ... import` statements
known-first-party = ["archipy"]  # Treat `archipy` as a first-party module
section-order = [
    "future", # `__future__` imports
    "standard-library", # Standard library imports
    "third-party", # Third-party imports
    "first-party", # First-party imports (e.g., `archipy`)
    "local-folder", # Local folder imports
]

[tool.ruff.lint.flake8-quotes]
inline-quotes = "double"  # Use double quotes for inline strings
multiline-quotes = "single"  # Use single quotes for multiline strings

[tool.ruff.lint.pydocstyle]
convention = "google"  # Use Google-style docstrings

[tool.mypy]
# Enable checking of untyped function definitions
check_untyped_defs = true

# Disallow using `Any` in generic types
disallow_any_generics = false

# Disallow incomplete type definitions
disallow_incomplete_defs = true

# Disallow subclassing `Any`
disallow_subclassing_any = true

# Disallow calling untyped functions
disallow_untyped_calls = true

# Disallow untyped decorators
disallow_untyped_decorators = true

# Disallow untyped function definitions
disallow_untyped_defs = true

# Follow imports silently
follow_imports = "silent"

# Disallow implicit re-exports
no_implicit_reexport = true

# Enable pretty output
pretty = true

# Target Python version
python_version = "3.13"

# Show error codes
show_error_codes = true

# Show error context
show_error_context = true

# Enable strict optional checking
strict_optional = true

# Warn about missing return statements
warn_no_return = true

# Warn about redundant casts
warn_redundant_casts = true

# Warn about returning `Any`
warn_return_any = true

# Warn about unreachable code
warn_unreachable = true

# Warn about unused configs
warn_unused_configs = true

# Warn about unused `# type: ignore` comments
warn_unused_ignores = true

# Enable Pydantic plugin for better type checking
plugins = [
    "pydantic.mypy", # Pydantic plugin for better type checking
    "sqlalchemy.ext.mypy.plugin", # SQLAlchemy plugin for ORM type checking
<<<<<<< HEAD
#    "fastapi.mypy", # FastAPI plugin for route and dependency type checking
=======
>>>>>>> 2803b7ae
]

[[tool.mypy.overrides]]
module = [
    "features.*", # Apply overrides to features files
    "scripts.*", # Apply overrides to script files
    "redis.*", # Apply overrides to Redis
    "grpc.*", # Apply overrides to gRPC
    "google.protobuf.*", # Apply overrides to protobuf
    "requests.*", # Apply overrides to requests
    "jdatetime.*", # Apply overrides to jdatetime
    "sentry_sdk.*", # Apply overrides to sentry-sdk
    "apscheduler.*", # Apply overrides to apscheduler
]
ignore_missing_imports = true

[tool.config]
pyproject_root_var = "pyproject"<|MERGE_RESOLUTION|>--- conflicted
+++ resolved
@@ -45,14 +45,11 @@
 behave = "^1.2.6"
 
 
-<<<<<<< HEAD
-=======
 [tool.poetry.group.docs.dependencies]
 sphinx = "^8.2.1"
 sphinx-rtd-theme = "^3.0.2"
 sphinx-autodoc-typehints = "^3.1.0"
 
->>>>>>> 2803b7ae
 [tool.pytest.ini_options]
 asyncio_mode = "auto"
 testpaths = 'tests'
@@ -271,10 +268,7 @@
 plugins = [
     "pydantic.mypy", # Pydantic plugin for better type checking
     "sqlalchemy.ext.mypy.plugin", # SQLAlchemy plugin for ORM type checking
-<<<<<<< HEAD
 #    "fastapi.mypy", # FastAPI plugin for route and dependency type checking
-=======
->>>>>>> 2803b7ae
 ]
 
 [[tool.mypy.overrides]]
